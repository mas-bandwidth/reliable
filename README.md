--- conflicted
+++ resolved
@@ -2,11 +2,7 @@
 
 # Introduction
 
-<<<<<<< HEAD
-**reliable** is a simple packet acknowledgement system for UDP protocols.
-=======
-**reliable** is a packet acknowlegement system for UDP
->>>>>>> eaf8ef7d
+**reliable** is a simple packet acknowledgement system for UDP-based protocols.
 
 It has the following features:
 
